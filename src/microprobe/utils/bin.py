--- conflicted
+++ resolved
@@ -536,20 +536,18 @@
                         )
                     ) == field_value
 
-<<<<<<< HEAD
-                # Handle RISCV specific codification
-                if field.name in ['crs1', 'crs2', 'crd',
-                                  'fcrs1', 'fcrs2', 'fcrd']:
-                    valid = (int_val & 0b1000
-                             and (int_val & 0b111) == field_value)
-=======
                 if field.name in ['TP']:
                     tmp_value = field_value << 0b1
                     tx_value = ((bin_instr >> 21) & 0b1) * 32
                     tmp_value = tx_value + tmp_value
                     if operand.codification(value) == str(tmp_value):
                         valid = True
->>>>>>> ebc6115c
+
+                # Handle RISCV specific codification
+                if field.name in ['crs1', 'crs2', 'crd',
+                                  'fcrs1', 'fcrs2', 'fcrd']:
+                    valid = (int_val & 0b1000
+                             and (int_val & 0b111) == field_value)
 
                 if valid:
                     try:
