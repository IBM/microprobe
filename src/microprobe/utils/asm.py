--- conflicted
+++ resolved
@@ -66,11 +66,7 @@
 _ASM_CACHE_ENABLED = True
 _ASM_CACHE_FILE = __file__ + ".asm"
 _ASM_CACHE = None
-<<<<<<< HEAD
-_ASM_CACHE_SIZE = 512*1024
-=======
 _ASM_CACHE_SIZE = 64*1024
->>>>>>> 8f1fe5f2
 _ASM_CACHE_USED = False
 
 _DECORATOR_CACHE = RejectingDict()
