--- conflicted
+++ resolved
@@ -396,7 +396,6 @@
   - rd
   - opcode
   Assembly: OPC rd, uj_imm20
-<<<<<<< HEAD
 - Name: "cr"
   Fields:
   - funct4
@@ -594,10 +593,8 @@
   - c_imm11
   - opcode_compressed
   Assembly: OPC c_imm11
-=======
 - Name: "sys"
   Fields:
   - funct25
   - opcode
-  Assembly: OPC
->>>>>>> dfd0be2e
+  Assembly: OPC