--- conflicted
+++ resolved
@@ -1748,7 +1748,6 @@
   Format: "i"
   Operands:
     funct3: ['4', 'funct3', '?']
-<<<<<<< HEAD
 - Name: "C.ADDI4SPN_V0"
   Mnemonic: "C.ADDI4SPN"
   Opcode: "0"
@@ -2046,7 +2045,6 @@
     X2: ['X2', 'I']
   MemoryOperands:
     MEM1 : [['X2', 'cd_imm6'], [8], 8, 'O']
-=======
 - Name: "ECALL_V0"
   Mnemonic: "ECALL"
   Opcode: "73"
@@ -2058,5 +2056,4 @@
   Opcode: "73"
   Format: "sys"
   Operands:
-    funct25: ['8192', 'funct25', '?']
->>>>>>> dfd0be2e
+    funct25: ['8192', 'funct25', '?']