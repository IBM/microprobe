--- conflicted
+++ resolved
@@ -5919,20 +5919,6 @@
     XO_10: ["759", "XO_10", "?"]
   MemoryOperands:
     MEM1: [["RA_abn0", "RB_ai"], [8], 8, "O"]
-<<<<<<< HEAD
-#- Name: "STFDUX_V1"
-#  Mnemonic: "STFDUX"
-#  Description: "Store Floating-Point Double with Update Indexed (RA=0)"
-#  Opcode: "1F"
-#  Format: "X_FORM_v06"
-#  Operands:
-#    XO: ["759", "XO", "?"]
-#    RA: ['GPR0', 'RA', '?']                                                     
-#    RB: ['GPR_ab', 'RB', 'I']     
-#  MemoryOperands:
-#    MEM1: [["RB_ai"], [8], 8, "O"]
-=======
->>>>>>> 2484ef09
 - Name: "STFDU_V0"
   Mnemonic: "STFDU"
   Description: "Store Floating-Point Double with Update"
