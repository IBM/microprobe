--- conflicted
+++ resolved
@@ -144,13 +144,10 @@
         executed_code = []
         align = 32
         for access in test_definition.roi_memory_access_trace:
-<<<<<<< HEAD
-            # if access.data_type == "D":
-            #    continue
-=======
+
             if access.data_type == "D":
                 continue
->>>>>>> 4c9ee839
+
             if ((access.address//align)*align) not in executed_code:
                 executed_code.append((access.address//align)*align)
 
