#!/usr/bin/env python
# Copyright 2011-2021 IBM Corporation
#
# Licensed under the Apache License, Version 2.0 (the "License");
# you may not use this file except in compliance with the License.
# You may obtain a copy of the License at
#
# http://www.apache.org/licenses/LICENSE-2.0
#
# Unless required by applicable law or agreed to in writing, software
# distributed under the License is distributed on an "AS IS" BASIS,
# WITHOUT WARRANTIES OR CONDITIONS OF ANY KIND, either express or implied.
# See the License for the specific language governing permissions and
# limitations under the License.
"""File: mp_mpt2elf.

This script implements the tool that converts mpt files to ELF
"""

# Futures
from __future__ import absolute_import, print_function

# Built-in modules
import os.path
import sys

# Third party modules
import six

# Own modules
import microprobe.code
import microprobe.passes.address
import microprobe.passes.branch
import microprobe.passes.initialization
import microprobe.passes.instruction
import microprobe.passes.memory
import microprobe.passes.register
import microprobe.passes.structure
import microprobe.passes.symbol
import microprobe.passes.variable
import microprobe.utils.cmdline
from microprobe import MICROPROBE_RC
from microprobe.code.address import Address, InstructionAddress
from microprobe.code.context import Context
from microprobe.code.ins import instruction_from_definition, \
    instruction_to_definition
from microprobe.exceptions import MicroprobeCodeGenerationError, \
    MicroprobeException, MicroprobeMPTFormatError, MicroprobeValueError, \
    MicroprobeRunCmdError
from microprobe.target import import_definition
from microprobe.passes.instruction import SetInstructionOperandsByOpcodePass
from microprobe.utils.asm import MicroprobeAsmInstructionDefinition,\
    interpret_asm, instruction_to_asm_definition
from microprobe.utils.bin import interpret_bin
from microprobe.utils.cmdline import float_type, int_type, new_file_ext,\
    print_error, print_info, print_warning, string_with_fields
from microprobe.utils.logger import get_logger
from microprobe.utils.misc import Progress, twocs_to_int, findfiles
from microprobe.utils.mpt import MicroprobeTestRegisterDefinition
from microprobe.utils.run import run_cmd


__author__ = "Ramon Bertran"
__copyright__ = "Copyright 2011-2021 IBM Corporation"
__credits__ = []
__license__ = "IBM (c) 2011-2021 All rights reserved"
__version__ = "0.5"
__maintainer__ = "Ramon Bertran"
__email__ = "rbertra@us.ibm.com"
__status__ = "Development"  # "Prototype", "Development", or "Production"

# Constants
LOG = get_logger(__name__)
_FIX_ADDRESS_TOLERANCE = 64 * 1024


# Functions
def generate(test_definition, output_file, target, **kwargs):
    """
    Microbenchmark generation policy.

    :param test_definition: Test definition object
    :type test_definition: :class:`MicroprobeTestDefinition`
    :param output_file: Output file name
    :type output_file: :class:`str`
    :param target: Target definition object
    :type target: :class:`Target`
    """
    end_address_orig = None
    overhead = 0

    if len(test_definition.dat_mappings) > 0:
        #
        # Assuming MPT generated from MAMBO full system
        #
        dat = target.get_dat(dat_map=test_definition.dat_mappings)
        dat.control['DAT'] = True

        for instr in test_definition.code:
            instr.address = dat.translate(instr.address, rev=True)

        # Address order might have changed after mapping
        test_definition.set_instruction_definitions(
            sorted(test_definition.code, key=lambda x: x.address)
        )

        # remove not translated addresses (needed?)
        # variables = [var for var in test_definition.variables
        #             if var.address != dat.translate(var.address, rev=True)]
        # test_definition.set_variables_definition(variables)

        for var in test_definition.variables:
            var.address = dat.translate(var.address, rev=True)

        # Address order might have changed after mapping
        test_definition.set_variables_definition(
            sorted(test_definition.variables, key=lambda x: x.address)
        )

        if test_definition.default_code_address != 0:
            test_definition.default_code_address = dat.translate(
                test_definition.default_code_address, rev=True
            )
        if test_definition.default_data_address != 0:
            test_definition.default_data_address = dat.translate(
                test_definition.default_data_address, rev=True
            )
        for access in test_definition.roi_memory_access_trace:
            access.address = dat.translate(
                access.address, rev=True
            )

    if 'raw_bin' in kwargs:
        print_info("Interpreting RAW dump...")

        sequence = []
        raw_dict = {}
        current_address = 0

        # Assume state file provides the initial code address
        displ = test_definition.default_code_address
        test_definition.set_default_code_address(0)

        for entry in test_definition.code:

            if (not entry.assembly.upper().startswith("0X") and
                    not entry.assembly.upper().startswith("0B")):
                raise MicroprobeMPTFormatError(
                    "This is not a RAW dump as it contains "
                    "assembly (%s)" % entry.assembly
                )

            if entry.label is not None:
                raise MicroprobeMPTFormatError(
                    "This is not a RAW dump as it contains "
                    "labels (%s)" % entry.label
                )

            if entry.decorators not in ['', ' ', None, []]:
                raise MicroprobeMPTFormatError(
                    "This is not a RAW dump as it contains "
                    "decorators (%s)" % entry.decorators
                )

            if entry.comments not in ['', ' ', None, []]:
                raise MicroprobeMPTFormatError(
                    "This is not a RAW dump as it contains "
                    "comments (%s)" % entry.comments
                )

            if entry.address is not None:
                current_address = entry.address + displ

            if current_address not in raw_dict:
                raw_dict[current_address] = ""

            # Assume that raw dump use a 4 bytes hex dump
            if len(entry.assembly) != 10:
                raise MicroprobeMPTFormatError(
                    "This is not a RAW 4-byte dump as it contains "
                    "lines with other formats (%s)" % entry.assembly
                )

            raw_dict[current_address] += entry.assembly[2:]

        if len(raw_dict) > 1:
            address_ant = sorted(raw_dict.keys())[0]
            len_ant = len(raw_dict[address_ant])//2

            # Assume that raw dump use a 4 bytes hex dump
            assert len_ant % 4 == 0

            for address in sorted(raw_dict.keys())[1:]:
                if address_ant + len_ant == address:
                    raw_dict[address_ant] += raw_dict[address]
                    len_ant = len(raw_dict[address_ant])//2
                    raw_dict.pop(address)
                else:
                    len_ant = len(raw_dict[address])//2
                    address_ant = address

                # Assume that raw dump use a 4 bytes hex dump
                assert len_ant % 4 == 0

        sequence = []
        for address in sorted(raw_dict.keys()):

            # Endianess will be big endian, because we are concatenating
            # full words resulting in the higher bits being encoded first

            code = interpret_bin(
                raw_dict[address], target, safe=True, little_endian=False,
                word_length=4
            )

            for instr in code:
                instr.address = address
                instr = instruction_from_definition(instr)
                address = address + instr.architecture_type.format.length
                instr = instruction_to_asm_definition(instr)
                sequence.append(instr)

        test_definition.set_instruction_definitions(sequence)

    reset_steps = []

    if 'no_wrap_test' not in kwargs:

        if test_definition.default_code_address != 0:
            print_error("Default code address should be zero")
            exit(-1)

        print_info("Wrapping function...")
        start_symbol = "START_TEST"

        init_address = test_definition.default_code_address
        for register in test_definition.registers:
            if register.name == "PC":
                init_address = register.value
            if register.name == "PSW_ADDR":
                init_address = register.value

        displacements = []
        for elem in test_definition.code:
            if elem.address is not None:
                if len(displacements) == 0:
                    displacements.append(
                        (elem.address, 4*1024, elem.address - init_address)
                    )
                else:
                    displacements.append(
                        (elem.address, elem.address - displacements[-1][0],
                         elem.address - init_address)
                    )

        # Get ranges with enough space to put init code
        # Assuming 4K space is enough
        displacements = [
            displ for displ in displacements
            if displ[1] >= 4*1024 and displ[2] < 0
        ]

        if 'fix_long_jump' in kwargs:
            displacement = sorted(displacements, key=lambda x: x[0])[0][0]
        else:
            displacement = sorted(displacements, key=lambda x: x[2])[-1][0]

        start_symbol = None
        init_found = False
        for instr in test_definition.code:
            if instr.address == init_address:
                if instr.label is None:
                    instr.label = "START_TEST"
                start_symbol = instr.label
                init_found = True
                break

        if not init_found:
            print_error(
                "Initial instruction address (%s) not found" %
                hex(init_address)
            )
            exit(-1)

        if start_symbol is None:
            if test_definition.code[0].label is None:
                test_definition.code[0].label = "START_TEST"
            start_symbol = test_definition.code[0].label

        if displacement is None:
            displacement = 0

        displacement_end = displacement
        instructions = []
        reset_steps = []
        if 'wrap_endless' in kwargs and 'reset' in kwargs:
            new_ins, overhead, reset_steps = _compute_reset_code(
                target,
                test_definition,
                kwargs,
            )
            instructions += new_ins

        # instructions += target.function_call(
        #    ("%s+0x%x" %
        #     (start_symbol, (-1) * displacement)).replace("+0x-", "-0x"),
        # )

        if 'fix_long_jump' in kwargs:
            instructions += target.function_call(
                init_address,
                long_jump=True
            )
        else:
            instructions += target.function_call(
                ("%s" % start_symbol).replace("+0x-", "-0x"),
            )

        if 'wrap_endless' not in kwargs:
            instructions += [target.nop()]
        else:
            instructions += _compute_reset_jump(target, instructions)

        instructions_definitions = []
        for instruction in instructions:
            instruction.set_label(None)
            displacement = (displacement -
                            instruction.architecture_type.format.length)
            current_instruction = MicroprobeAsmInstructionDefinition(
                instruction.assembly(), None, None, None, instruction.comments,
            )
            instructions_definitions.append(current_instruction)

        instruction = target.nop()
        instruction.set_label(None)
        displacement = (displacement -
                        instruction.architecture_type.format.length)

        # To avoid overlaps
        align = 0x100
        displacement = ((displacement // align) + 0) * align

        instructions_definitions[0].address = displacement
        assert instructions_definitions[0].address is not None

        # instr = MicroprobeAsmInstructionDefinition(
        #     instruction.assembly(), "ELF_ABI_EXIT", None, None, None)

        end_address_orig = \
            (test_definition.default_code_address + displacement_end -
             instruction.architecture_type.format.length)

        instructions_definitions[0].label = "mpt2elf_endless"

        test_definition.register_instruction_definitions(
            instructions_definitions,
            prepend=True,
        )

        assert test_definition.code[0].address is not None

        test_definition.set_default_code_address(
            test_definition.default_code_address + displacement,
        )

        for elem in test_definition.code:
            if elem.address is not None:
                elem.address = elem.address - displacement

    variables = test_definition.variables
    variables = [var for var in test_definition.variables
                 if var.address is None or var.address >= 0x00100000]

    test_definition.set_variables_definition(variables)

    print_info("Interpreting asm ...")

    sequence_orig = interpret_asm(
        test_definition.code, target,
        [var.name for var in variables] + [target.scratch_var.name],
        show_progress=True,
    )

    if len(sequence_orig) < 1:
        raise MicroprobeMPTFormatError(
            "No instructions found in the 'instructions' entry of the MPT"
            " file. Check the input file.",
        )

    raw = test_definition.raw
    raw['FILE_FOOTER'] = "# mp_mpt2elf: Wrapping overhead: %03.2f %%" \
                         % overhead

    end_address = end_address_orig
    ckwargs = {
        # 'end_address': end_address,
        # 'reset': False,
        # 'endless': 'endless' in kwargs
    }

    wrapper_name = "AsmLd"

    if test_definition.default_data_address is not None:
        ckwargs['init_data_address'] = \
            test_definition.default_data_address

    if test_definition.default_code_address is not None:
        ckwargs['init_code_address'] = \
            test_definition.default_code_address

    try:
        code_wrapper = microprobe.code.get_wrapper(wrapper_name)
    except MicroprobeValueError as exc:
        raise MicroprobeException(
            "Wrapper '%s' not available. Check if you have the wrappers"
            " of the target installed or set up an appropriate "
            "MICROPROBEWRAPPERS environment variable. Original error "
            "was: %s" %
            (wrapper_name, str(exc)),
        )

    wrapper = code_wrapper(**ckwargs)

    print_info("Setup synthesizer ...")
    synthesizer = microprobe.code.Synthesizer(
        target, wrapper, no_scratch=False,
        extra_raw=raw,
    )

    variables = test_definition.variables
    registers = test_definition.registers
    sequence = sequence_orig

    if len(registers) >= 0:

        cr_reg = [
            register for register in registers if register.name == "CR"
        ]

        registers = [
            register for register in registers if register.name != "CR"
        ]

        if cr_reg:
            value = cr_reg[0].value
            for idx in range(0, 8):
                cr = MicroprobeTestRegisterDefinition(
                    "CR%d" % idx,
                    (value >> (28 - (idx * 4))) & 0xF,
                    )
                registers.append(cr)

        synthesizer.add_pass(
            microprobe.passes.initialization.InitializeRegistersPass(
                registers, skip_unknown=True, warn_unknown=True,
                skip_control=True, force_reserved=True
            ),
        )

    synthesizer.add_pass(
        microprobe.passes.structure.SimpleBuildingBlockPass(
            len(sequence),
        ),
    )

    synthesizer.add_pass(
        microprobe.passes.variable.DeclareVariablesPass(
            variables,
        ),
    )

    synthesizer.add_pass(
        microprobe.passes.instruction.ReproduceSequencePass(sequence),
    )

    if target.name.startswith("power"):
        fix_branches = [instr.name for instr in target.instructions.values()
                        if instr.branch_conditional]

        if 'raw_bin' in kwargs:
            # We do not know what is code and what is data, so we safely
            # disable the asm generation and keep the values
            for orig in [21, 17, 19]:
                synthesizer.add_pass(
                    microprobe.passes.instruction.DisableAsmByOpcodePass(
                        fix_branches, 0, ifval=orig
                    )
                )
        else:
            # We know what is code and what is data, so we can safely
            # fix the branch instructions
            for new, orig in [(20, 21), (16, 17), (18, 19)]:
                synthesizer.add_pass(
                    SetInstructionOperandsByOpcodePass(
                        fix_branches, 0, new, force=True, ifval=orig
                    )
                )

    if kwargs.get("fix_memory_registers", False):
        kwargs["fix_memory_references"] = True

    if kwargs.get("fix_memory_references", False):
        print_info("Fix memory references: On")

        synthesizer.add_pass(
            microprobe.passes.memory.FixMemoryReferencesPass(
                reset_registers=kwargs.get("fix_memory_registers", False),
            ),
        )

        synthesizer.add_pass(
            microprobe.passes.register.FixRegistersPass(
                forbid_writes=['GPR3'],
            ),
        )

    if kwargs.get("fix_memory_registers", False):
        print_info("Fix memory registers: On")
        synthesizer.add_pass(
            microprobe.passes.register.NoHazardsAllocationPass(),
        )

    if kwargs.get("fix_branch_next", False):
        print_info("Force branch to next: On")
        synthesizer.add_pass(
            microprobe.passes.address.UpdateInstructionAddressesPass(
                force="fix_flatten_code" in kwargs,
                noinit=True
            )
        )
        synthesizer.add_pass(
            microprobe.passes.branch.BranchNextPass(force=True),
        )

    if kwargs.get("fix_indirect_branches", False):
        print_info("Fix indirect branches: On")
        synthesizer.add_pass(
            microprobe.passes.address.UpdateInstructionAddressesPass(
                noinit=True
            ),
        )
        synthesizer.add_pass(
            microprobe.passes.branch.FixIndirectBranchPass(),
        )

    synthesizer.add_pass(
        microprobe.passes.address.UpdateInstructionAddressesPass(
            noinit=True,
            init_from_first=True,
        ),
    )

    synthesizer.add_pass(
        microprobe.passes.variable.UpdateVariableAddressesPass(
        ),
    )

    synthesizer.add_pass(
        microprobe.passes.symbol.ResolveSymbolicReferencesPass(
            onlyraw=True
        ),
    )

    print_info("Start synthesizer ...")
    bench = synthesizer.synthesize()

    # Save the microbenchmark
    synthesizer.save(output_file, bench=bench)

    print_info("'%s' generated!" % output_file)

    _compile(output_file, target, **kwargs)

    return


def _compile(filename, target, **kwargs):

    if "compiler" not in kwargs:
        print_info("Compiler not provided")
        print_info("To compiler the code, first extract the custom")
        print_info("ld script embedded in the assembly as comments to do")
        print_info("so execute:")
        print_info("grep 'MICROPROBE LD' %s | cut -d '@' -f 2" % filename)
        print_info("then compile using gcc and providing the ld script")
        print_info("using the -T option.")
        return

    print_info("Compiling %s ..." % filename)

    outputname = ".".join(filename.split(".")[:-1]+["elf"])
    ldscriptname = ".".join(filename.split(".")[:-1]+["ldscript"])

    fdout = open(ldscriptname, "w")
    fdin = open(filename, "r")
    for line in fdin.readlines():
        if "MICROPROBE LD" in line:
            line = line.split("@")[1]
            fdout.write(line)
    fdout.close()
    fdin.close()

    try:
        baseldscriptname = findfiles(
            MICROPROBE_RC['template_paths'],
            "%s.ldscript" % target.name
        )[0]
    except IndexError:
        print_error("Unable to find template ld script: %s.ldscript" %
                    target.name)
        exit(-1)

    cprog = kwargs["compiler"]

    cflags = " -o %s" % outputname
    cflags += " -T %s" % ldscriptname
    cflags += " -T %s " % baseldscriptname
    cflags += kwargs["compiler_flags"]

    cmd = "%s %s %s" % (cprog, cflags, filename)

    print_info("Executing compilation command")
    print_info("%s" % cmd)
    try:
        run_cmd(cmd)
        print_info("'%s' generated!" % outputname)
    except MicroprobeRunCmdError:
        cflags += " -static"
        cmd = "%s %s %s" % (cprog, cflags, filename)
        print_info("Executing compilation command (statically)")
        print_info("%s" % cmd)
        try:
            run_cmd(cmd)
            print_info("'%s' generated!" % outputname)
        except MicroprobeRunCmdError:
            print_info("'%s' not generated due compilation"
                       " issues. Try manual compilation." % outputname)


def _compute_reset_code(target, test_def, args):
    instructions = interpret_asm(
        test_def.code, target, [var.name for var in test_def.variables],
        show_progress=True,
    )

    # TODO: This can be done in parallel or look for speed up the process
    instructions = [
        instruction_from_definition(instr) for instr in instructions
    ]

    instruction_dict = {}
    address = test_def.default_code_address
    progress = Progress(
        len(test_def.roi_memory_access_trace),
        msg="Building instruction dictionary",
    )
    for instr in instructions:
        progress()
        if instr.address is not None:
            if instr.address.base_address == "code":
                address = test_def.default_code_address + \
                          instr.address.displacement
                instr.set_address(address)
        else:
            address = address + instr.architecture_type.format.length
            instr.set_address(address)
        instruction_dict[instr.address] = instr

    free_regs = []
    written_after_read_regs = []
    read_regs = []
    level = 0
    dynamic_count = 0
    progress = Progress(
        len(test_def.roi_memory_access_trace),
        msg="Evaluating register usage",
    )
    reset_regs = set()
    for access in test_def.roi_memory_access_trace:
        progress()

        if access.data_type == "D":
            continue

        dynamic_count += 1
        try:
            instr = instruction_dict[access.address]
            uses = instruction_dict[access.address].uses()
            sets = instruction_dict[access.address].sets()

        except KeyError:
            print_error(
                "Access to from instruction at address "
                "0x%016X registered but such instruction is not"
                " present in the definition." % access.address,
            )
            exit(1)

        # Calls
        if instr.mnemonic == "BL":
            level += 1
        elif instr.mnemonic == "BCL":
            level += 1
        elif instr.mnemonic == "BCCTRL":
            if instr.operands()[2].value in [0, 3]:
                level += 1

        # Returns
        if instr.mnemonic == "BCLR":
            if (((instr.operands()[0].value & 0b10100) == 20) and
                    (instr.operands()[2].value == 0)):
                level -= 1

        # TODO: this should include Z and RISCV instructions for call
        # and return, but currently we do not have memory access traces
        # for such platforms

        for reg in uses:
            if reg not in read_regs:
                read_regs.append(reg)

        for reg in sets:
            if reg in free_regs:
                continue
            elif reg not in read_regs:
                free_regs.append(reg)
            elif reg not in written_after_read_regs:
                written_after_read_regs.append(reg)

        reset_regs = set(read_regs).intersection(
            set(written_after_read_regs),
        )

    reset_regs = sorted(reset_regs)

    assert len(free_regs) == len(set(free_regs))
    assert len(set(free_regs).intersection(set(reset_regs))) == 0

    if len(test_def.roi_memory_access_trace) == 0:
        # We do not have memory access trace, assume calling conventions
        reset_regs = target.volatile_registers

    reset_regs = [
        reg for reg in reset_regs if reg in target.volatile_registers]
<<<<<<< HEAD
=======
    if len(reset_regs) == 0 and len(test_def.roi_memory_access_trace) == 0:
        print_info(
            "No memory access trace found. Resetting volatile registers."
        )
        reset_regs = target.volatile_registers
>>>>>>> 8f1fe5f2

    unused_regs = sorted(
        (reg for reg in target.registers.values() if reg not in read_regs),
    )

    #
    # Make sure scratch registers are reset last
    #
    for reg in target.scratch_registers:
        if reg in reset_regs:
            reset_regs.remove(reg)
            reset_regs.append(reg)

    free_regs = unused_regs + free_regs

    # Know which ones are not used (or written) and which ones are used
    # Use them as base / temporal registers for addresses

    # Check addresses
    conflict_addresses = {}
    new_ins = []
    progress = Progress(
        len(test_def.roi_memory_access_trace),
        msg="Evaluating memory usage",
    )
    for access in test_def.roi_memory_access_trace:
        progress()
        if access.data_type == "I":
            continue
        val = conflict_addresses.get(
            access.address,
            [access.length, access.access_type],
        )
        if access.access_type not in val[1]:
            val[1] += access.access_type
        val[0] = max(val[0], access.length)
        conflict_addresses[access.address] = val

    fix_addresses = []
    for address in conflict_addresses:
        value = conflict_addresses[address]
        if value[1] == "RW":
            wvalue = None
            for var in test_def.variables:
                if var.var_type.upper() in ["CHAR", "UINT8_T"]:
                    elem_size = 1
                else:
                    raise NotImplementedError
                end_address = var.address + var.num_elements * elem_size
                if var.address <= address <= end_address:
                    offset = int((address - var.address) / elem_size)
                    svalue = var.init_value[
                        offset:offset + int(value[0] / elem_size)
                    ]
                    svalue = "".join(["%02X" % tval for tval in svalue])
                    wvalue = int(svalue, 16)
                    break

            if wvalue is None:
                print_error(
                    "Unable to restore original value for address 0x%X" %
                    address,
                )
                exit(1)

            if value[0] <= 8:
                fix_addresses.append((address, value[0], wvalue))
            else:
                for selem in range(0, value[0]//8):
                    sfmt = "%%0%dX" % (2*value[0])
                    nvalue = sfmt % wvalue
                    nvalue = int(nvalue[selem*16:(selem+1)*16], 16)
                    fix_addresses.append(
                        (address + selem * 8,
                         8,
                         nvalue)
                    )

    reset_steps = []

    context = Context()
    context.set_symbolic(True)

    if len(fix_addresses) > 0:

        # TODO: This can be optimized. Reduce the number of instructions to
        # be added by sorting the reset code (shared values or similar
        # addresses)
        # TODO: This can be optimized for use vector registers when
        # needed
        #
        print_info("Adding instructions to reset memory state")
        reset_register = [
            reg
            for reg in free_regs
            if reg.type.used_for_address_arithmetic and
            reg.name != "GPR0"
        ][0]

        for address, length, value in fix_addresses:

            address_obj = Address(base_address="data", displacement=address)
            new_instructions = target.set_register(
                reset_register, value, context, opt=False,
            )

            for ins in new_instructions:
                ins.add_comment(
                    "Reset code. Setting %s to 0X%016X" %
                    (reset_register.name, value),
                )

            reset_steps.append([new_instructions[:], reset_register, value])
            context.set_register_value(reset_register, value)

            try:
                store_ins = target.store_integer(
                    reset_register, address_obj, length * 8, context,
                )
                new_instructions += store_ins
                reset_steps.append(
                    [store_ins, reset_register, address_obj, length],
                )

            except MicroprobeCodeGenerationError:
                areg = [
                    reg for reg in free_regs
                    if reg.type.used_for_address_arithmetic and reg.name !=
                    "GPR0"
                ][1]

                set_ins = target.set_register(
                    areg, address, context, opt=False,
                )
                new_instructions += set_ins
                reset_steps.append([set_ins, areg, address_obj])

                context.set_register_value(areg, address_obj)

                store_ins = target.store_integer(
                    reset_register, address_obj, length * 8, context,
                )
                new_instructions += store_ins
                reset_steps.append(
                    [store_ins, reset_register, address_obj, length],
                )

                for ins in set_ins:
                    ins.add_comment(
                        "Reset code. Setting %s to 0X%016X" %
                        (areg.name, address),
                    )

            for ins in store_ins:
                ins.add_comment(
                    "Reset code. Setting mem content in 0X%016X" % (address),
                    )

            new_ins.extend(new_instructions)

    # Reset contents of used registers
    for reset_register in reset_regs:
        try:
            value = [
                reg for reg in test_def.registers if reg.name ==
                reset_register.name
            ][0].value
        except IndexError:
            continue

        new_instructions = target.set_register(
            reset_register, value, context, opt=False,
        )
        reset_steps.append([new_instructions, reset_register, value])
        context.set_register_value(reset_register, value)

        for ins in new_instructions:
            ins.add_comment(
                "Reset code. Setting %s to 0X%016X" %
                (reset_register.name, value),
            )

        new_ins.extend(new_instructions)

    try:
        overhead = (((len(new_ins) * 1.0) / dynamic_count) * 100)
    except ZeroDivisionError:
        print_warning("Unable to compute overhead. Zero dynamic instruction "
                      "count")
        overhead = 0

    print_info(
        "%03.2f%% overhead added by resetting code" % overhead,
    )
    if overhead > args['wrap_endless_threshold']:
        print_error(
            "Instructions added: %d" % len(new_ins),
        )
        print_error(
            "Total instructions: %d" % dynamic_count,
        )
        print_error(
            "Reset code above --wrap-endless-threshold. Stopping generation.",
        )
        exit(1)

    return new_ins, overhead, reset_steps


def _compute_reset_jump(target, instrs):
    source_instruction = InstructionAddress(
        base_address="code", displacement=0,
    )

    displacement = 0
    for instr in instrs:
        displacement = displacement - instr.architecture_type.format.length

    target_instruction = InstructionAddress(
        base_address="code", displacement=displacement,
    )
    return [
        target.branch_unconditional_relative(
            source_instruction, target_instruction,
        ),
    ]


# Main
def main():
    """Program main."""
    args = sys.argv[1:]
    cmdline = microprobe.utils.cmdline.CLI(
        "MicroprobeTest (mpt) to ELF tool",
        mpt_options=True,
        default_config_file="mp_mpt2elf.cfg",
        force_required=['target'],
    )

    group_name = "MPT to ELF arguments"
    cmdline.add_group(
        group_name, "Command arguments related to MPT to ELF tool",
    )

    cmdline.add_option(
        "elf-output-file",
        "O",
        None,
        "ELF output file name",
        group=group_name,
        opt_type=new_file_ext(".s"),
        required=True,
    )

    cmdline.add_option(
        "compiler",
        None,
        None,
        "Path to the compiler",
        group=group_name,
    )

    cmdline.add_option(
        "compiler-flags",
        None,
        "",
        "Compiler flags to use, if compiler is provided",
        group=group_name,
    )

    group_name = "Fixing options"
    cmdline.add_group(
        group_name,
        "Command arguments related to fixing options",
    )
    cmdline.add_flag(
        "fix-indirect-branches", None, "Fix branches without known target",
        group_name,
    )
    cmdline.add_flag(
        "fix-branch-next", None, "Force target of branches to be the next "
                                 "sequential instruction",
        group_name,
    )
    cmdline.add_flag(
        "fix-memory-references", None,
        "Ensure that registers used by instructions accessing "
        "storage are initialized to valid locations", group_name,
    )
    cmdline.add_flag(
        "fix-memory-registers", None,
        "Fix non-storage instructions touching registers used for"
        " storage address computations (implies "
        "--fix-memory-references flag)", group_name,
    )
    cmdline.add_flag(
        "fix-flatten-code", None,
        "All code is flatten using consecutive addresses",
        group_name,
    )
    cmdline.add_flag(
        "safe-bin", None, "Ignore unrecognized binary codifications (do not"
                          "fail). Useful when MPTs are generated by dumping "
                          "directly code "
                          "pages, which contain padding zeros and other "
                          "non-code stuff)",
        group_name,
    )
    cmdline.add_flag(
        "raw-bin", None, "Process all instruction entries together. They "
                         "all shoud be binary entries. Implies --safe-bin "
                         "flag. Useful when MPTs are generated by dumping "
                         "directly code "
                         "pages, which contain padding zeros and other "
                         "non-code stuff)",
        group_name,
    )
    cmdline.add_flag(
        "fix-long-jump", None,
        "Sometimes the generated code is unable compile due a long jump "
        "displacement required to jump to the start insturction.",
        group_name,
    )

    group_name = "Wrapping options"
    cmdline.add_group(
        group_name,
        "Command arguments related to wrapping options",
    )
    cmdline.add_flag(
        "no-wrap-test", None, "By default the code is wrapped like it was "
                              "a function call, use this flag to disable the "
                              "wrapping",
        group_name,
    )
    cmdline.add_flag(
        "wrap-endless", None, "Use this flag to wrap the code in an endless "
                              "loop assuming it is a function. "
                              "If needed (--reset option), additional "
                              "instructions are added to reset the "
                              "the initial state between loop iterations. ",
        group_name,
    )
    cmdline.add_option(
        "wrap-endless-threshold",
        None,
        1,
        "Maximum percentage of instructions allowed in the reset code if "
        "--wrap-endless and --reset is used. I.e. if 10 is set, the tool will "
        "fail if the reset code required is more than 10%% of the actual "
        "code of the test case."
        " Default is 1%%.",
        group=group_name,
        opt_type=float_type(0, 1000),
        required=False,
    )
    cmdline.add_flag(
        "reset", None, "Use this flag to enable the generation of reset "
                       "code if wrap-endless is enabled.",
        group_name,
    )

    print_info("Processing input arguments...")
    cmdline.main(args, _main)


def _main(arguments):
    """Program main, after processing the command line arguments.

    :param arguments: Dictionary with command line arguments and values
    :type arguments: :class:`dict`
    """
    print_info("Arguments processed!")
    print_info("Importing target definition...")

    if 'raw-bin' in arguments:
        arguments['safe-bin'] = True

    if 'safe-bin' in arguments:
        microprobe.MICROPROBE_RC['safe_bin'] = True

    if "no_wrap_test" in arguments and "wrap_endless" in arguments:
        print_error(
            "--no-wrap-test specified and --wrap-endless specified. "
            "Incompatible options."
        )

    target = import_definition(arguments.pop('target'))
    test_definition = arguments['mpt_definition']
    output_file = arguments['elf_output_file']

    print_info("Start generating '%s'" % output_file)
    generate(
        test_definition, output_file, target, **arguments
    )


if __name__ == '__main__':  # run main if executed from the command line
    # and the main method exists

    if callable(locals().get('main')):
        main()
        exit(0)<|MERGE_RESOLUTION|>--- conflicted
+++ resolved
@@ -742,14 +742,12 @@
 
     reset_regs = [
         reg for reg in reset_regs if reg in target.volatile_registers]
-<<<<<<< HEAD
-=======
+
     if len(reset_regs) == 0 and len(test_def.roi_memory_access_trace) == 0:
         print_info(
             "No memory access trace found. Resetting volatile registers."
         )
         reset_regs = target.volatile_registers
->>>>>>> 8f1fe5f2
 
     unused_regs = sorted(
         (reg for reg in target.registers.values() if reg not in read_regs),
